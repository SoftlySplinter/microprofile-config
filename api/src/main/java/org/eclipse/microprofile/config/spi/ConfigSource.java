/*
 ******************************************************************************
 * Copyright (c) 2016 IBM Corp. and others
 *
 * Licensed under the Apache License, Version 2.0 (the "License");
 * you may not use this file except in compliance with the License.
 * You may obtain a copy of the License at
 *
 *     http://www.apache.org/licenses/LICENSE-2.0
 *
 * Unless required by applicable law or agreed to in writing, software
 * distributed under the License is distributed on an "AS IS" BASIS,
 * WITHOUT WARRANTIES OR CONDITIONS OF ANY KIND, either express or implied.
 * See the License for the specific language governing permissions and
 * limitations under the License.
 *
 * Contributors:
 *   2009       - Mark Struberg
 *      Ordinal solution in Apache OpenWebBeans
 *   2011-12-28 - Mark Struberg & Gerhard Petracek
 *      Contributed to Apache DeltaSpike fb0131106481f0b9a8fd
 *   2016-07-14 - Mark Struberg
 *      Extracted the Config part out of DeltaSpike and proposed as Microprofile-Config cf41cf130bcaf5447ff8
 *   2016-11-14 - Emily Jiang / IBM Corp
 *      Methods renamed, JavaDoc and cleanup
 *
 *******************************************************************************/
package org.eclipse.microprofile.config.spi;

import java.util.Map;

/**
 * <p> Represent a config source, which provides properties. The config source can encapsulate: properties, xml, json files or datastore data. <p>
 * The default config sources:
 * <ol>
 * <li>System properties (ordinal=400)</li>
 * <li>Environment properties (ordinal=300)</li>
 * <li>/META-INF/microprofile-config.properties (ordinal=100)</li>
 * </ol>
 * 
 * <p>ConfigSource will get picked up via the
 * {@link java.util.ServiceLoader} mechanism and and can be registered via
 * META-INF/services/javax.config.spi.ConfigSource</p>
 * Other custom config source can be added programmatically via {@link org.eclipse.microprofile.config.ConfigProvider}.
 * @author <a href="mailto:struberg@apache.org">Mark Struberg</a>
 * @author <a href="mailto:gpetracek@apache.org">Gerhard Petracek</a>
 * @author <a href="mailto:emijiang@uk.ibm.com">Emily Jiang</a>
 *
 */
public interface ConfigSource {
    /**
     * Return the properties in this config source
     * @return the map containing the properties in this config source
     */
    Map<String, String> getProperties();

    /**
     * Return the ordinal for this config source. If a property is specified in multiple config sources, the value
<<<<<<< HEAD
     * in the config source with the highest ordinal takes precedence. For the config sources with the same ordinal value, 
     * the config source names will be used for sorting according to string sorting criteria.
=======
     * in the config source with the highest ordinal takes precedence.
     * For the config sources with the same ordinal value, the config source names will
     * be used for sorting according to string sorting criteria.
>>>>>>> 3c8db470
     * Note that this property only gets evaluated during ConfigSource discovery.
     *
     * The ordinal for the default config sources:
     * <ol>
     *  <li>System properties (ordinal=400)</li>
     *  <li>Environment properties (ordinal=300)</li>
     *  <li>/META-INF/microprofile-config.properties (ordinal=100)</li>
     * </ol>
     *
     *
     * Any ConfigSource part of an application will typically use an ordinal between 0 and 200.
     * ConfigSource provided by the container or 'environment' typically use an ordinal higher than 200.
     * A framework which intends have values overwritten by the application will use ordinals between 0 and 100.
     * The property "config_ordinal" can be specified to override the default value.
     * 
     * @return the ordinal value
     */
    default int getOrdinal() {
        return 100;
    }

    /**
     * Return the value for the specified property in this config source.
     * @param propertyName the property name
     * @return the property value
     */
    String getValue(String propertyName);

    /**
     * The name of the config might be used for logging or analysis of configured values.
     *
     * @return the 'name' of the configuration source, e.g. 'property-file mylocation/myproperty.properties'
     */
    String getName();
    
}<|MERGE_RESOLUTION|>--- conflicted
+++ resolved
@@ -56,14 +56,9 @@
 
     /**
      * Return the ordinal for this config source. If a property is specified in multiple config sources, the value
-<<<<<<< HEAD
-     * in the config source with the highest ordinal takes precedence. For the config sources with the same ordinal value, 
-     * the config source names will be used for sorting according to string sorting criteria.
-=======
      * in the config source with the highest ordinal takes precedence.
      * For the config sources with the same ordinal value, the config source names will
      * be used for sorting according to string sorting criteria.
->>>>>>> 3c8db470
      * Note that this property only gets evaluated during ConfigSource discovery.
      *
      * The ordinal for the default config sources:
